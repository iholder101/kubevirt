--- conflicted
+++ resolved
@@ -592,18 +592,11 @@
 		vmiNoCloud:     getVMINoCloud(),
 		vmiPVC:         getVMIPvc(),
 		vmiWindows:     getVMIWindows(),
+		vmiSlirp:       getVMISlirp(),
 	}
 
 	var vmireplicasets = map[string]*v1.VirtualMachineInstanceReplicaSet{
 		vmiReplicaSetCirros: getVMIReplicaSetCirros(),
-<<<<<<< HEAD
-		vmiPresetSmall:      getVMIPresetSmall(),
-		vmiSlirp:            getVMISlirp(),
-		vmTemplateFedora:    getTemplateFedora(),
-		vmTemplateRHEL7:     getTemplateRHEL7(),
-		vmTemplateWindows:   getTemplateWindows(),
-=======
->>>>>>> a6de7bc9
 	}
 
 	var vmipresets = map[string]*v1.VirtualMachineInstancePreset{
